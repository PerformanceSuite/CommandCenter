"""
Test utilities package
"""

<<<<<<< HEAD
from tests.utils.factories import ProjectFactory, RepositoryFactory, TechnologyFactory, UserFactory
=======
from tests.utils._legacy_helpers import (
    MockGitHubCommit,
    MockGitHubRepo,
    create_mock_github_service,
    create_test_knowledge_entry,
    create_test_project,
    create_test_repository,
    create_test_research_task,
    create_test_technology,
    create_test_user,
)
from tests.utils.factories import (
    KnowledgeEntryFactory,
    ProjectFactory,
    RepositoryFactory,
    ResearchTaskFactory,
    TechnologyFactory,
    UserFactory,
)
>>>>>>> 0b39a346
from tests.utils.helpers import (
    create_test_token,
    create_user_and_login,
    generate_mock_github_data,
    generate_mock_rag_response,
)

__all__ = [
    "UserFactory",
    "ProjectFactory",
    "TechnologyFactory",
    "RepositoryFactory",
    "KnowledgeEntryFactory",
    "ResearchTaskFactory",
    "create_user_and_login",
    "create_test_token",
    "generate_mock_github_data",
    "generate_mock_rag_response",
    # Legacy helpers
    "create_test_repository",
    "create_test_technology",
    "create_test_research_task",
    "create_test_knowledge_entry",
    "create_test_user",
    "create_test_project",
    "MockGitHubRepo",
    "MockGitHubCommit",
    "create_mock_github_service",
]<|MERGE_RESOLUTION|>--- conflicted
+++ resolved
@@ -2,9 +2,6 @@
 Test utilities package
 """
 
-<<<<<<< HEAD
-from tests.utils.factories import ProjectFactory, RepositoryFactory, TechnologyFactory, UserFactory
-=======
 from tests.utils._legacy_helpers import (
     MockGitHubCommit,
     MockGitHubRepo,
@@ -24,7 +21,6 @@
     TechnologyFactory,
     UserFactory,
 )
->>>>>>> 0b39a346
 from tests.utils.helpers import (
     create_test_token,
     create_user_and_login,
