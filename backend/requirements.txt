--- conflicted
+++ resolved
@@ -37,7 +37,6 @@
 # GitHub integration
 PyGithub==2.1.1
 
-<<<<<<< HEAD
 # Redis for caching
 redis==5.0.1
 hiredis==2.3.2
@@ -46,12 +45,4 @@
 prometheus-client==0.19.0
 
 # Rate limiting
-tenacity==8.2.3
-=======
-# Cache
-redis==5.0.1
-
-# Testing
-pytest==7.4.3
-pytest-asyncio==0.21.1
->>>>>>> 64e7cf51
+tenacity==8.2.3