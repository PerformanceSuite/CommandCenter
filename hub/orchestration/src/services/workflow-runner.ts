--- conflicted
+++ resolved
@@ -115,7 +115,6 @@
   }
 
   /**
-<<<<<<< HEAD
    * Resolve template variables in node inputs
    * Supports: {{ context.* }} and {{ nodes.*.output.* }}
    */
@@ -225,7 +224,9 @@
       if (current === undefined || current === null) return undefined;
       return current[key];
     }, obj);
-=======
+  }
+
+  /**
    * Check if approval is required and wait for decision
    */
   private async checkApprovalIfNeeded(
@@ -325,7 +326,6 @@
     });
 
     throw new Error(`Approval timeout after ${maxWaitMs}ms`);
->>>>>>> c598a22c
   }
 
   private async executeNode(
