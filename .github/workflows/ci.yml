--- conflicted
+++ resolved
@@ -10,157 +10,13 @@
   PYTHON_VERSION: '3.11'
   NODE_VERSION: '18'
 
-# Optimize workflow with concurrency control
-concurrency:
-  group: ${{ github.workflow }}-${{ github.ref }}
-  cancel-in-progress: true
-
 jobs:
-<<<<<<< HEAD
-  # Smoke Tests - Fast Feedback (<5 min)
-  # Runs first to provide immediate feedback on critical issues
-  # Expected runtime: <5 minutes
-  smoke-tests:
-    name: Smoke Tests (Fast Feedback)
-    runs-on: ubuntu-latest
-    timeout-minutes: 5
-
-    steps:
-      - name: Checkout code
-        uses: actions/checkout@v4
-
-      # Backend smoke test
-      - name: Set up Python
-        uses: actions/setup-python@v5
-        with:
-          python-version: ${{ env.PYTHON_VERSION }}
-
-      - name: Cache Python dependencies
-        uses: actions/cache@v3
-        with:
-          path: ~/.cache/pip
-          key: ${{ runner.os }}-pip-${{ hashFiles('backend/requirements.txt') }}
-          restore-keys: |
-            ${{ runner.os }}-pip-
-
-      - name: Install backend dependencies
-        working-directory: backend
-        run: |
-          python -m pip install --upgrade pip
-          pip install -r requirements-dev.txt
-
-      - name: Run backend health check test
-        working-directory: backend
-        run: |
-          pytest tests/integration/test_health_check.py -v || echo "Health check test not found, skipping"
-
-      # Frontend smoke test
-      - name: Set up Node.js
-        uses: actions/setup-node@v4
-        with:
-          node-version: ${{ env.NODE_VERSION }}
-
-      - name: Cache npm dependencies
-        uses: actions/cache@v3
-        with:
-          path: ~/.npm
-          key: ${{ runner.os }}-npm-${{ hashFiles('frontend/package-lock.json') }}
-          restore-keys: |
-            ${{ runner.os }}-npm-
-
-      - name: Install frontend dependencies
-        working-directory: frontend
-        run: npm ci
-
-      - name: Run frontend smoke tests
-        working-directory: frontend
-        run: |
-          npm test -- --run || echo "Frontend smoke tests complete"
-
-  # Backend Unit Tests
-  # Fast unit tests that don't require external dependencies
-  # Expected runtime: ~3-5 minutes (with caching)
-  backend-unit:
-    name: Backend Unit Tests
-    runs-on: ubuntu-latest
-    needs: [smoke-tests]
-
-    steps:
-      - name: Checkout code
-        uses: actions/checkout@v4
-
-      - name: Set up Python
-        uses: actions/setup-python@v5
-        with:
-          python-version: ${{ env.PYTHON_VERSION }}
-          cache: 'pip'
-          cache-dependency-path: |
-            backend/requirements.txt
-            backend/requirements-dev.txt
-            backend/requirements-test.txt
-
-      - name: Cache Python dependencies
-        uses: actions/cache@v3
-        with:
-          path: ~/.cache/pip
-          key: ${{ runner.os }}-pip-${{ hashFiles('backend/requirements.txt') }}
-          restore-keys: |
-            ${{ runner.os }}-pip-
-
-      - name: Install dependencies
-        working-directory: backend
-        run: |
-          python -m pip install --upgrade pip
-          pip install -r requirements-dev.txt
-
-      - name: Run unit tests with duration tracking
-        working-directory: backend
-        run: |
-          pytest tests/unit/ -v \
-            --durations=10 \
-            --durations-min=1.0 \
-            --cov=app \
-            --cov-report=xml \
-            --cov-report=term-missing \
-            --junitxml=pytest-unit-results.xml || true
-
-      - name: Upload unit test results
-        uses: actions/upload-artifact@v4
-        if: always()
-        with:
-          name: backend-unit-test-results
-          path: |
-            backend/pytest-unit-results.xml
-            backend/coverage.xml
-          retention-days: 30
-
-      - name: Upload timing data
-        if: always()
-        uses: actions/upload-artifact@v4
-        with:
-          name: test-timings-unit
-          path: backend/test-timings.json
-          retention-days: 7
-
-  # Backend Integration Tests with Sharding
-  # Tests with database and external services, sharded by category
-  # Expected runtime: ~5-7 minutes per shard (parallel)
-  backend-integration:
-    name: Backend Integration Tests - ${{ matrix.test-group }}
-=======
   # Backend Testing and Quality Checks
   # Runs linting, type checking, security scanning, and unit/integration tests
   # Expected runtime: ~8-10 minutes (with caching)
   backend-tests:
     name: Backend Tests & Linting
->>>>>>> 2327af07
-    runs-on: ubuntu-latest
-    needs: [smoke-tests]
-
-    strategy:
-      fail-fast: false
-      matrix:
-        test-group: ['api', 'services', 'db']
+    runs-on: ubuntu-latest
 
     services:
       # PostgreSQL database for integration tests
@@ -205,23 +61,59 @@
             backend/requirements.txt
             backend/requirements-dev.txt
             backend/requirements-test.txt
-<<<<<<< HEAD
-
-      - name: Cache Python dependencies
-        uses: actions/cache@v3
-        with:
-          path: ~/.cache/pip
-          key: ${{ runner.os }}-pip-${{ hashFiles('backend/requirements.txt') }}
-          restore-keys: |
-            ${{ runner.os }}-pip-
-
+
+      # Install Python dependencies
+      # Uses cached wheels when available to speed up installation
       - name: Install dependencies
         working-directory: backend
         run: |
           python -m pip install --upgrade pip
           pip install -r requirements-dev.txt
 
-      - name: Run integration tests - ${{ matrix.test-group }}
+      # Code formatting check with Black
+      # Ensures consistent code style across the codebase
+      - name: Run Black (code formatting check)
+        working-directory: backend
+        run: black --check --diff app/
+        continue-on-error: false
+
+      # Linting with Flake8
+      # Catches common Python errors and style issues
+      - name: Run Flake8 (linting)
+        working-directory: backend
+        run: |
+          flake8 app/ \
+            --max-line-length=100 \
+            --exclude=__pycache__,migrations \
+            --ignore=E203,W503
+        continue-on-error: false
+
+      # Type checking with MyPy
+      # Ensures type hints are used correctly
+      - name: Run MyPy (type checking)
+        working-directory: backend
+        run: mypy app/ --ignore-missing-imports --no-strict-optional
+
+      # Security scanning with Bandit
+      # Detects common security issues in Python code
+      - name: Run Bandit (security scanning)
+        working-directory: backend
+        run: |
+          bandit -r app/ \
+            -f json -o bandit-report.json \
+            -ll -i \
+            --exclude app/tests/
+
+      # Dependency vulnerability scanning with Safety
+      # Checks for known security vulnerabilities in dependencies
+      - name: Run Safety (dependency vulnerability check)
+        working-directory: backend
+        run: |
+          safety check --json --output safety-report.json
+
+      # Run backend tests with coverage reporting
+      # Includes unit tests, integration tests, and generates coverage metrics
+      - name: Run tests with coverage
         working-directory: backend
         env:
           DATABASE_URL: postgresql://commandcenter:testpassword@localhost:5432/commandcenter_test
@@ -230,181 +122,6 @@
           RAG_STORAGE_PATH: /tmp/rag_storage
           CHROMADB_PATH: /tmp/rag_storage/chromadb
         run: |
-          pytest tests/integration/ -k "${{ matrix.test-group }}" -v \
-            --durations=10 \
-            --durations-min=1.0 \
-            --cov=app \
-            --cov-report=xml \
-            --cov-report=term-missing \
-            --junitxml=pytest-integration-${{ matrix.test-group }}-results.xml || true
-
-      - name: Upload coverage to Codecov
-        uses: codecov/codecov-action@v4
-        with:
-          file: backend/coverage.xml
-          flags: backend-${{ matrix.test-group }}
-          name: backend-integration-${{ matrix.test-group }}
-          fail_ci_if_error: false
-        env:
-          CODECOV_TOKEN: ${{ secrets.CODECOV_TOKEN }}
-
-      - name: Upload test results
-        uses: actions/upload-artifact@v4
-        if: always()
-        with:
-          name: backend-integration-${{ matrix.test-group }}-results
-          path: |
-            backend/pytest-integration-${{ matrix.test-group }}-results.xml
-            backend/coverage.xml
-          retention-days: 30
-
-      - name: Upload timing data
-        if: always()
-        uses: actions/upload-artifact@v4
-        with:
-          name: test-timings-integration-${{ matrix.test-group }}
-          path: backend/test-timings.json
-          retention-days: 7
-
-  # Backend Affected Tests (PR only)
-  # Runs only tests affected by changes using pytest-picked
-  # Expected runtime: varies (typically <5 minutes)
-  backend-affected-tests:
-    name: Backend Affected Tests (PR)
-    runs-on: ubuntu-latest
-    if: github.event_name == 'pull_request'
-    needs: [smoke-tests]
-
-    steps:
-      - name: Checkout code
-        uses: actions/checkout@v4
-        with:
-          fetch-depth: 0  # Need full history for git diff
-
-      - name: Set up Python
-        uses: actions/setup-python@v5
-        with:
-          python-version: ${{ env.PYTHON_VERSION }}
-
-      - name: Cache Python dependencies
-        uses: actions/cache@v3
-        with:
-          path: ~/.cache/pip
-          key: ${{ runner.os }}-pip-${{ hashFiles('backend/requirements.txt') }}
-          restore-keys: |
-            ${{ runner.os }}-pip-
-
-      - name: Install dependencies
-        working-directory: backend
-        run: |
-          python -m pip install --upgrade pip
-          pip install -r requirements-dev.txt
-
-      - name: Show changed Python files
-        run: |
-          echo "Changed Python files:"
-          git diff --name-only origin/${{ github.base_ref }}...HEAD | grep "\.py$" || echo "No Python files changed"
-
-      - name: Run affected tests only
-        working-directory: backend
-        run: |
-          pytest --picked --mode=branch -v || echo "No affected tests to run"
-
-  # Backend Quality Checks
-  # Linting, type checking, and security scanning
-  # Expected runtime: ~3-5 minutes (with caching)
-  backend-quality:
-    name: Backend Quality Checks
-    runs-on: ubuntu-latest
-    needs: [smoke-tests]
-
-    steps:
-      - name: Checkout code
-        uses: actions/checkout@v4
-
-      - name: Set up Python
-        uses: actions/setup-python@v5
-        with:
-          python-version: ${{ env.PYTHON_VERSION }}
-          cache: 'pip'
-          cache-dependency-path: |
-            backend/requirements.txt
-            backend/requirements-dev.txt
-            backend/requirements-test.txt
-
-      - name: Cache Python dependencies
-        uses: actions/cache@v3
-        with:
-          path: ~/.cache/pip
-          key: ${{ runner.os }}-pip-${{ hashFiles('backend/requirements.txt') }}
-          restore-keys: |
-            ${{ runner.os }}-pip-
-=======
->>>>>>> 2327af07
-
-      # Install Python dependencies
-      # Uses cached wheels when available to speed up installation
-      - name: Install dependencies
-        working-directory: backend
-        run: |
-          python -m pip install --upgrade pip
-          pip install -r requirements-dev.txt
-
-      # Code formatting check with Black
-      # Ensures consistent code style across the codebase
-      - name: Run Black (code formatting check)
-        working-directory: backend
-        run: black --check --diff app/
-        continue-on-error: false
-
-      # Linting with Flake8
-      # Catches common Python errors and style issues
-      - name: Run Flake8 (linting)
-        working-directory: backend
-        run: |
-          flake8 app/ \
-            --max-line-length=100 \
-            --exclude=__pycache__,migrations \
-            --ignore=E203,W503
-        continue-on-error: false
-
-      # Type checking with MyPy
-      # Ensures type hints are used correctly
-      - name: Run MyPy (type checking)
-        working-directory: backend
-        run: mypy app/ --ignore-missing-imports --no-strict-optional
-
-      # Security scanning with Bandit
-      # Detects common security issues in Python code
-      - name: Run Bandit (security scanning)
-        working-directory: backend
-        run: |
-          bandit -r app/ \
-            -f json -o bandit-report.json \
-            -ll -i \
-            --exclude app/tests/
-
-      # Dependency vulnerability scanning with Safety
-      # Checks for known security vulnerabilities in dependencies
-      - name: Run Safety (dependency vulnerability check)
-        working-directory: backend
-        run: |
-<<<<<<< HEAD
-          safety check --json --output safety-report.json || true
-=======
-          safety check --json --output safety-report.json
-
-      # Run backend tests with coverage reporting
-      # Includes unit tests, integration tests, and generates coverage metrics
-      - name: Run tests with coverage
-        working-directory: backend
-        env:
-          DATABASE_URL: postgresql://commandcenter:testpassword@localhost:5432/commandcenter_test
-          SECRET_KEY: test-secret-key-for-ci-only
-          REDIS_URL: redis://localhost:6379
-          RAG_STORAGE_PATH: /tmp/rag_storage
-          CHROMADB_PATH: /tmp/rag_storage/chromadb
-        run: |
           pytest -v \
             --cov=app \
             --cov-report=xml \
@@ -423,7 +140,6 @@
           fail_ci_if_error: false
         env:
           CODECOV_TOKEN: ${{ secrets.CODECOV_TOKEN }}
->>>>>>> 2327af07
 
       # Upload test results as artifacts
       # Available for download and review if tests fail
@@ -449,18 +165,12 @@
             backend/safety-report.json
           retention-days: 30
 
-<<<<<<< HEAD
-  # Frontend Tests
-  # Linting, type checking, unit tests, and build verification
-=======
   # Frontend Testing and Quality Checks
   # Runs linting, type checking, unit tests, and build verification
->>>>>>> 2327af07
   # Expected runtime: ~5-7 minutes (with caching)
   frontend-tests:
     name: Frontend Tests & Linting
     runs-on: ubuntu-latest
-    needs: [smoke-tests]
 
     steps:
       # Checkout repository code
@@ -476,19 +186,8 @@
           cache: 'npm'
           cache-dependency-path: frontend/package-lock.json
 
-<<<<<<< HEAD
-      - name: Cache npm dependencies
-        uses: actions/cache@v3
-        with:
-          path: ~/.npm
-          key: ${{ runner.os }}-npm-${{ hashFiles('frontend/package-lock.json') }}
-          restore-keys: |
-            ${{ runner.os }}-npm-
-
-=======
       # Install npm dependencies
       # Uses cached node_modules when available
->>>>>>> 2327af07
       - name: Install dependencies
         working-directory: frontend
         run: npm ci
@@ -507,20 +206,14 @@
         run: npm run type-check
         continue-on-error: false
 
-<<<<<<< HEAD
-=======
       # Run frontend tests with coverage
       # Includes component tests, hook tests, and service tests
->>>>>>> 2327af07
       - name: Run tests with coverage
         working-directory: frontend
         run: npm test -- --run --coverage
 
-<<<<<<< HEAD
-=======
       # Upload coverage to Codecov
       # Tracks frontend test coverage over time
->>>>>>> 2327af07
       - name: Upload coverage to Codecov
         uses: codecov/codecov-action@v4
         with:
@@ -537,11 +230,8 @@
         working-directory: frontend
         run: npm run build
 
-<<<<<<< HEAD
-=======
       # Upload test results and coverage
       # Available for review if tests fail
->>>>>>> 2327af07
       - name: Upload test results
         uses: actions/upload-artifact@v4
         if: always()
@@ -551,83 +241,13 @@
             frontend/coverage/
           retention-days: 30
 
-<<<<<<< HEAD
-  # E2E Tests with Sharding
-  # Full end-to-end tests with Playwright, sharded 4 ways
-  # Expected runtime: ~8-10 minutes per shard (parallel)
-  e2e-tests:
-    name: E2E Tests - Shard ${{ matrix.shard }}/4
-    runs-on: ubuntu-latest
-    needs: [smoke-tests]
-
-    strategy:
-      fail-fast: false
-      matrix:
-        shard: [1, 2, 3, 4]
-
-    steps:
-      - name: Checkout code
-        uses: actions/checkout@v4
-
-      - name: Set up Node.js
-        uses: actions/setup-node@v4
-        with:
-          node-version: ${{ env.NODE_VERSION }}
-          cache: 'npm'
-          cache-dependency-path: frontend/package-lock.json
-
-      - name: Cache npm dependencies
-        uses: actions/cache@v3
-        with:
-          path: ~/.npm
-          key: ${{ runner.os }}-npm-${{ hashFiles('frontend/package-lock.json') }}
-          restore-keys: |
-            ${{ runner.os }}-npm-
-
-      - name: Install dependencies
-        working-directory: frontend
-        run: npm ci
-
-      - name: Get Playwright version
-        id: playwright-version
-        run: echo "PLAYWRIGHT_VERSION=$(node -e "console.log(require('./frontend/package-lock.json').packages['node_modules/@playwright/test'].version)")" >> $GITHUB_OUTPUT
-
-      - name: Cache Playwright browsers
-        uses: actions/cache@v3
-        id: playwright-cache
-        with:
-          path: ~/.cache/ms-playwright
-          key: ${{ runner.os }}-playwright-${{ steps.playwright-version.outputs.PLAYWRIGHT_VERSION }}
-
-      - name: Install Playwright browsers
-        if: steps.playwright-cache.outputs.cache-hit != 'true'
-        run: npx playwright install --with-deps
-
-      - name: Run E2E tests (shard ${{ matrix.shard }}/4)
-        working-directory: frontend
-        run: |
-          npx playwright test --shard=${{ matrix.shard }}/4 || echo "E2E tests shard ${{ matrix.shard }} complete"
-
-      - name: Upload test results
-        if: always()
-        uses: actions/upload-artifact@v4
-        with:
-          name: playwright-results-${{ matrix.shard }}
-          path: frontend/test-results/
-          retention-days: 30
-
-  # Docker Build Test
-  # Verifies Docker images build successfully with layer caching
-  # Expected runtime: ~3-5 minutes (with caching)
-=======
   # Docker Build Test
   # Verifies Docker images build successfully and caches layers
   # Expected runtime: ~3-5 minutes (with layer caching)
->>>>>>> 2327af07
   docker-build:
     name: Docker Build Test
     runs-on: ubuntu-latest
-    needs: [backend-quality, frontend-tests]
+    needs: [backend-tests, frontend-tests]
 
     steps:
       # Checkout repository code
@@ -724,92 +344,12 @@
         if: always()
         run: docker-compose down -v
 
-  # Performance Check
-  # Validates no performance regressions occurred
-  # Expected runtime: ~1-2 minutes
-  performance-check:
-    name: Performance Regression Check
-    runs-on: ubuntu-latest
-    needs: [backend-unit, backend-integration]
-    if: always()
-
-    steps:
-      - name: Checkout code
-        uses: actions/checkout@v4
-
-      - name: Download timing data (unit)
-        uses: actions/download-artifact@v3
-        continue-on-error: true
-        with:
-          name: test-timings-unit
-          path: ./timings/
-
-      - name: Download timing data (integration api)
-        uses: actions/download-artifact@v3
-        continue-on-error: true
-        with:
-          name: test-timings-integration-api
-          path: ./timings/
-
-      - name: Download timing data (integration services)
-        uses: actions/download-artifact@v3
-        continue-on-error: true
-        with:
-          name: test-timings-integration-services
-          path: ./timings/
-
-      - name: Download timing data (integration db)
-        uses: actions/download-artifact@v3
-        continue-on-error: true
-        with:
-          name: test-timings-integration-db
-          path: ./timings/
-
-      - name: Check for performance regressions
-        run: |
-          python3 << 'EOF'
-          import json
-          import os
-          from pathlib import Path
-
-          timings_dir = Path('./timings')
-          if not timings_dir.exists():
-              print("No timing data found, skipping performance check")
-              exit(0)
-
-          all_timings = {}
-          for timing_file in timings_dir.glob('**/*.json'):
-              try:
-                  with open(timing_file, 'r') as f:
-                      data = json.load(f)
-                      all_timings.update(data)
-              except Exception as e:
-                  print(f"Error reading {timing_file}: {e}")
-
-          if not all_timings:
-              print("No timing data to analyze")
-              exit(0)
-
-          slow_tests = {k: v for k, v in all_timings.items() if v > 10.0}
-
-          if slow_tests:
-              print("⚠️  Performance regression detected!")
-              print(f"Found {len(slow_tests)} tests exceeding 10s threshold:")
-              for test, duration in sorted(slow_tests.items(), key=lambda x: x[1], reverse=True):
-                  print(f"  {test}: {duration:.2f}s (limit: 10s)")
-              exit(1)
-          else:
-              print("✅ No performance regressions detected")
-              print(f"Analyzed {len(all_timings)} tests")
-          EOF
-
   # Security Scanning
   # Scans for vulnerabilities in code and dependencies
   # Expected runtime: ~2-3 minutes
   security-scan:
     name: Security Scanning
     runs-on: ubuntu-latest
-    needs: [smoke-tests]
 
     steps:
       # Checkout repository code
@@ -841,7 +381,7 @@
   quality-summary:
     name: Code Quality Summary
     runs-on: ubuntu-latest
-    needs: [backend-unit, backend-integration, backend-quality, frontend-tests, security-scan, performance-check]
+    needs: [backend-tests, frontend-tests, security-scan]
     if: always()
 
     steps:
@@ -849,19 +389,12 @@
       # Fails if backend or frontend tests failed
       - name: Check job status
         run: |
-          echo "Backend Unit Tests: ${{ needs.backend-unit.result }}"
-          echo "Backend Integration Tests: ${{ needs.backend-integration.result }}"
-          echo "Backend Quality: ${{ needs.backend-quality.result }}"
+          echo "Backend Tests: ${{ needs.backend-tests.result }}"
           echo "Frontend Tests: ${{ needs.frontend-tests.result }}"
           echo "Security Scan: ${{ needs.security-scan.result }}"
-          echo "Performance Check: ${{ needs.performance-check.result }}"
-
-          if [[ "${{ needs.backend-unit.result }}" == "failure" ]] || \
-             [[ "${{ needs.backend-integration.result }}" == "failure" ]] || \
-             [[ "${{ needs.backend-quality.result }}" == "failure" ]] || \
+
+          if [[ "${{ needs.backend-tests.result }}" == "failure" ]] || \
              [[ "${{ needs.frontend-tests.result }}" == "failure" ]]; then
-            echo "❌ Quality checks failed!"
+            echo "Quality checks failed!"
             exit 1
-          fi
-
-          echo "✅ All quality checks passed!"+          fi